--- conflicted
+++ resolved
@@ -316,12 +316,8 @@
 			if tt.event == nil {
 				tt.event = &info.Event{}
 			}
-<<<<<<< HEAD
+      tt.event.Request = &info.Request{Payload: []byte(tt.incomingPayload)}
 			p := NewCustomParams(tt.event, repo, run, &kitesthelper.KinterfaceTest{GetSecretResult: tt.secretData}, nil, nil)
-=======
-			tt.event.Request = &info.Request{Payload: []byte(tt.incomingPayload)}
-			p := NewCustomParams(tt.event, repo, run, &kitesthelper.KinterfaceTest{GetSecretResult: tt.secretData}, nil)
->>>>>>> 86b86972
 			stdata, _ := testclient.SeedTestData(t, ctx, testclient.Data{})
 			p.eventEmitter = events.NewEventEmitter(stdata.Kube, logger)
 			ret, err := p.GetParams(ctx)
