--- conflicted
+++ resolved
@@ -47,13 +47,8 @@
 			name:          "ok-to-test-not-from-owner",
 			commentsReply: `[{"body": "/ok-to-test", "user": {"login": "notowner"}}]`,
 			runinfo: &webvcs.RunInfo{
-<<<<<<< HEAD
-				Owner:         "owner",
-				Sender:        "nonowner",
-=======
 				Owner:     "owner",
 				Sender:    "nonowner",
->>>>>>> 9f0790f3
 				EventType: "issue_comment",
 			},
 			allowed: false,
